--- conflicted
+++ resolved
@@ -19,9 +19,6 @@
     "mkdir",
     "resolve_path",
     "rand_generator",
-<<<<<<< HEAD
     "load_pipeline",
-=======
     "convert_prompt",
->>>>>>> 2829e723
 ]